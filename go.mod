module github.com/jpillora/chisel

<<<<<<< HEAD

=======
>>>>>>> 4eb9e6a8
go 1.21

require (
	github.com/armon/go-socks5 v0.0.0-20160902184237-e75332964ef5
	github.com/fsnotify/fsnotify v1.6.0
	github.com/gorilla/websocket v1.5.0
	github.com/jpillora/backoff v1.0.0
	github.com/jpillora/requestlog v1.0.0
	github.com/jpillora/sizestr v1.0.0
	golang.org/x/crypto v0.12.0
	golang.org/x/net v0.14.0
	golang.org/x/sync v0.3.0
)

require (
	github.com/andrew-d/go-termutil v0.0.0-20150726205930-009166a695a2 // indirect
	github.com/jpillora/ansi v1.0.3 // indirect
	github.com/tomasen/realip v0.0.0-20180522021738-f0c99a92ddce // indirect
	golang.org/x/sys v0.11.0 // indirect
	golang.org/x/text v0.12.0 // indirect
)<|MERGE_RESOLUTION|>--- conflicted
+++ resolved
@@ -1,9 +1,5 @@
 module github.com/jpillora/chisel
 
-<<<<<<< HEAD
-
-=======
->>>>>>> 4eb9e6a8
 go 1.21
 
 require (
