--- conflicted
+++ resolved
@@ -9,11 +9,6 @@
 
 	chshare "github.com/jpillora/chisel/share"
 	"golang.org/x/crypto/ssh"
-<<<<<<< HEAD
-=======
-
-	"github.com/aus/chisel/share"
->>>>>>> f360e462
 )
 
 // handleClientHandler is the main http websocket handler for the chisel server
