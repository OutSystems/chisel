package main

import (
	"flag"
	"fmt"
	"log"
	"net/http"
	"os"
	"runtime"
	"strconv"
	"strings"
	"time"

	chclient "github.com/jpillora/chisel/client"
	chserver "github.com/jpillora/chisel/server"
	chshare "github.com/jpillora/chisel/share"
	"github.com/jpillora/chisel/share/ccrypto"
	"github.com/jpillora/chisel/share/cos"
	"github.com/jpillora/chisel/share/settings"
)

var help = `
  Usage: chisel [command] [--help]

  Version: ` + chshare.BuildVersion + ` (` + runtime.Version() + `)

  Commands:
    server - runs chisel in server mode
    client - runs chisel in client mode

  Read more:
    https://github.com/jpillora/chisel

`

func main() {

	version := flag.Bool("version", false, "")
	v := flag.Bool("v", false, "")
	flag.Bool("help", false, "")
	flag.Bool("h", false, "")
	flag.Usage = func() {}
	flag.Parse()

	if *version || *v {
		fmt.Println(chshare.BuildVersion)
		os.Exit(0)
	}

	args := flag.Args()

	subcmd := ""
	if len(args) > 0 {
		subcmd = args[0]
		args = args[1:]
	}

	switch subcmd {
	case "server":
		server(args)
	case "client":
		client(args)
	default:
		fmt.Print(help)
		os.Exit(0)
	}
}

var commonHelp = `
    --pid Generate pid file in current working directory

    -v, Enable verbose logging

    --help, This help text

  Signals:
    The chisel process is listening for:
      a SIGUSR2 to print process stats, and
      a SIGHUP to short-circuit the client reconnect timer

  Version:
    ` + chshare.BuildVersion + ` (` + runtime.Version() + `)

  Read more:
    https://github.com/jpillora/chisel

`

func generatePidFile() {
	pid := []byte(strconv.Itoa(os.Getpid()))
	if err := os.WriteFile("chisel.pid", pid, 0644); err != nil {
		log.Fatal(err)
	}
}

var serverHelp = `
  Usage: chisel server [options]

  Options:

    --host, Defines the HTTP listening host – the network interface
    (defaults the environment variable HOST and falls back to 0.0.0.0).

    --port, -p, Defines the HTTP listening port (defaults to the environment
    variable PORT and fallsback to port 8080).

    --key, (deprecated use --keygen and --keyfile instead)
    An optional string to seed the generation of a ECDSA public
    and private key pair. All communications will be secured using this
    key pair. Share the subsequent fingerprint with clients to enable detection
    of man-in-the-middle attacks (defaults to the CHISEL_KEY environment
    variable, otherwise a new key is generate each run).

    --keygen, A path to write a newly generated PEM-encoded SSH private key file.
    If users depend on your --key fingerprint, you may also include your --key to
    output your existing key. Use - (dash) to output the generated key to stdout.

    --keyfile, An optional path to a PEM-encoded SSH private key. When
    this flag is set, the --key option is ignored, and the provided private key
    is used to secure all communications. (defaults to the CHISEL_KEY_FILE
    environment variable). Since ECDSA keys are short, you may also set keyfile
    to an inline base64 private key (e.g. chisel server --keygen - | base64).

    --authfile, An optional path to a users.json file. This file should
    be an object with users defined like:
      {
        "<user:pass>": ["<addr-regex>","<addr-regex>"]
      }
    when <user> connects, their <pass> will be verified and then
    each of the remote addresses will be compared against the list
    of address regular expressions for a match. Addresses will
    always come in the form "<remote-host>:<remote-port>" for normal remotes
    and "R:<local-interface>:<local-port>" for reverse port forwarding
    remotes. This file will be automatically reloaded on change.

    --auth, An optional string representing a single user with full
    access, in the form of <user:pass>. It is equivalent to creating an
    authfile with {"<user:pass>": [""]}. If unset, it will use the
    environment variable AUTH.

    --keepalive, An optional keepalive interval. Since the underlying
    transport is HTTP, in many instances we'll be traversing through
    proxies, often these proxies will close idle connections. You must
    specify a time with a unit, for example '5s' or '2m'. Defaults
    to '25s' (set to 0s to disable).

    --backend, Specifies another HTTP server to proxy requests to when
    chisel receives a normal HTTP request. Useful for hiding chisel in
    plain sight.

    --socks5, Allow clients to access the internal SOCKS5 proxy. See
    chisel client --help for more information.

    --reverse, Allow clients to specify reverse port forwarding remotes
    in addition to normal remotes.

    --tls-key, Enables TLS and provides optional path to a PEM-encoded
    TLS private key. When this flag is set, you must also set --tls-cert,
    and you cannot set --tls-domain.

    --tls-cert, Enables TLS and provides optional path to a PEM-encoded
    TLS certificate. When this flag is set, you must also set --tls-key,
    and you cannot set --tls-domain.

    --tls-domain, Enables TLS and automatically acquires a TLS key and
    certificate using LetsEncrypt. Setting --tls-domain requires port 443.
    You may specify multiple --tls-domain flags to serve multiple domains.
    The resulting files are cached in the "$HOME/.cache/chisel" directory.
    You can modify this path by setting the CHISEL_LE_CACHE variable,
    or disable caching by setting this variable to "-". You can optionally
    provide a certificate notification email by setting CHISEL_LE_EMAIL.

    --tls-ca, a path to a PEM encoded CA certificate bundle or a directory
    holding multiple PEM encode CA certificate bundle files, which is used to 
    validate client connections. The provided CA certificates will be used 
    instead of the system roots. This is commonly used to implement mutual-TLS. 
` + commonHelp

func server(args []string) {

	flags := flag.NewFlagSet("server", flag.ContinueOnError)

	config := &chserver.Config{}
	flags.StringVar(&config.KeySeed, "key", "", "")
	flags.StringVar(&config.KeyFile, "keyfile", "", "")
	flags.StringVar(&config.AuthFile, "authfile", "", "")
	flags.StringVar(&config.Auth, "auth", "", "")
	flags.DurationVar(&config.KeepAlive, "keepalive", 25*time.Second, "")
	flags.StringVar(&config.Proxy, "proxy", "", "")
	flags.StringVar(&config.Proxy, "backend", "", "")
	flags.BoolVar(&config.Socks5, "socks5", false, "")
	flags.BoolVar(&config.Reverse, "reverse", false, "")
	flags.StringVar(&config.TLS.Key, "tls-key", "", "")
	flags.StringVar(&config.TLS.Cert, "tls-cert", "", "")
	flags.Var(multiFlag{&config.TLS.Domains}, "tls-domain", "")
	flags.StringVar(&config.TLS.CA, "tls-ca", "", "")

	host := flags.String("host", "", "")
	p := flags.String("p", "", "")
	port := flags.String("port", "", "")
	pid := flags.Bool("pid", false, "")
	verbose := flags.Bool("v", false, "")
	keyGen := flags.String("keygen", "", "")

	flags.Usage = func() {
		fmt.Print(serverHelp)
		os.Exit(0)
	}
	flags.Parse(args)

	if *keyGen != "" {
		if err := ccrypto.GenerateKeyFile(*keyGen, config.KeySeed); err != nil {
			log.Fatal(err)
		}
		return
	}

	if config.KeySeed != "" {
		log.Print("Option `--key` is deprecated and will be removed in a future version of chisel.")
		log.Print("Please use `chisel server --keygen /file/path`, followed by `chisel server --keyfile /file/path` to specify the SSH private key")
	}

	if *host == "" {
		*host = os.Getenv("HOST")
	}
	if *host == "" {
		*host = "0.0.0.0"
	}
	if *port == "" {
		*port = *p
	}
	if *port == "" {
		*port = os.Getenv("PORT")
	}
	if *port == "" {
		*port = "8080"
	}
	if config.KeyFile == "" {
		config.KeyFile = settings.Env("KEY_FILE")
	} else if config.KeySeed == "" {
		config.KeySeed = settings.Env("KEY")
<<<<<<< HEAD
=======
	}
	if config.Auth == "" {
		config.Auth = os.Getenv("AUTH")
>>>>>>> ab8f06a8
	}
	s, err := chserver.NewServer(config)
	if err != nil {
		log.Fatal(err)
	}
	s.Debug = *verbose
	if *pid {
		generatePidFile()
	}
	go cos.GoStats()
	ctx := cos.InterruptContext()
	if err := s.StartContext(ctx, *host, *port); err != nil {
		log.Fatal(err)
	}
	if err := s.Wait(); err != nil {
		log.Fatal(err)
	}
}

type multiFlag struct {
	values *[]string
}

func (flag multiFlag) String() string {
	return strings.Join(*flag.values, ", ")
}

func (flag multiFlag) Set(arg string) error {
	*flag.values = append(*flag.values, arg)
	return nil
}

type headerFlags struct {
	http.Header
}

func (flag *headerFlags) String() string {
	out := ""
	for k, v := range flag.Header {
		out += fmt.Sprintf("%s: %s\n", k, v)
	}
	return out
}

func (flag *headerFlags) Set(arg string) error {
	index := strings.Index(arg, ":")
	if index < 0 {
		return fmt.Errorf(`Invalid header (%s). Should be in the format "HeaderName: HeaderContent"`, arg)
	}
	if flag.Header == nil {
		flag.Header = http.Header{}
	}
	key := arg[0:index]
	value := arg[index+1:]
	flag.Header.Set(key, strings.TrimSpace(value))
	return nil
}

var clientHelp = `
  Usage: chisel client [options] <server> <remote> [remote] [remote] ...

  <server> is the URL to the chisel server.

  <remote>s are remote connections tunneled through the server, each of
  which come in the form:

    <local-host>:<local-port>:<remote-host>:<remote-port>/<protocol>

    ■ local-host defaults to 0.0.0.0 (all interfaces).
    ■ local-port defaults to remote-port.
    ■ remote-port is required*.
    ■ remote-host defaults to 0.0.0.0 (server localhost).
    ■ protocol defaults to tcp.

  which shares <remote-host>:<remote-port> from the server to the client
  as <local-host>:<local-port>, or:

    R:<local-interface>:<local-port>:<remote-host>:<remote-port>/<protocol>

  which does reverse port forwarding, sharing <remote-host>:<remote-port>
  from the client to the server's <local-interface>:<local-port>.

    example remotes

      3000
      example.com:3000
      3000:google.com:80
      192.168.0.5:3000:google.com:80
      socks
      5000:socks
      R:2222:localhost:22
      R:socks
      R:5000:socks
      stdio:example.com:22
      1.1.1.1:53/udp

    When the chisel server has --socks5 enabled, remotes can
    specify "socks" in place of remote-host and remote-port.
    The default local host and port for a "socks" remote is
    127.0.0.1:1080. Connections to this remote will terminate
    at the server's internal SOCKS5 proxy.

    When the chisel server has --reverse enabled, remotes can
    be prefixed with R to denote that they are reversed. That
    is, the server will listen and accept connections, and they
    will be proxied through the client which specified the remote.
    Reverse remotes specifying "R:socks" will listen on the server's
    default socks port (1080) and terminate the connection at the
    client's internal SOCKS5 proxy.

    When stdio is used as local-host, the tunnel will connect standard
    input/output of this program with the remote. This is useful when 
    combined with ssh ProxyCommand. You can use
      ssh -o ProxyCommand='chisel client chiselserver stdio:%h:%p' \
          user@example.com
    to connect to an SSH server through the tunnel.

  Options:

    --fingerprint, A *strongly recommended* fingerprint string
    to perform host-key validation against the server's public key.
	Fingerprint mismatches will close the connection.
	Fingerprints are generated by hashing the ECDSA public key using
	SHA256 and encoding the result in base64.
	Fingerprints must be 44 characters containing a trailing equals (=).

    --auth, An optional username and password (client authentication)
    in the form: "<user>:<pass>". These credentials are compared to
    the credentials inside the server's --authfile. defaults to the
    AUTH environment variable.

    --keepalive, An optional keepalive interval. Since the underlying
    transport is HTTP, in many instances we'll be traversing through
    proxies, often these proxies will close idle connections. You must
    specify a time with a unit, for example '5s' or '2m'. Defaults
    to '25s' (set to 0s to disable).

    --max-retry-count, Maximum number of times to retry before exiting.
    Defaults to unlimited.

    --max-retry-interval, Maximum wait time before retrying after a
    disconnection. Defaults to 5 minutes.

    --proxy, An optional HTTP CONNECT or SOCKS5 proxy which will be
    used to reach the chisel server. Authentication can be specified
    inside the URL.
    For example, http://admin:password@my-server.com:8081
            or: socks://admin:password@my-server.com:1080

    --header, Set a custom header in the form "HeaderName: HeaderContent".
    Can be used multiple times. (e.g --header "Foo: Bar" --header "Hello: World")

    --hostname, Optionally set the 'Host' header (defaults to the host
    found in the server url).

    --sni, Override the ServerName when using TLS (defaults to the 
    hostname).

    --tls-ca, An optional root certificate bundle used to verify the
    chisel server. Only valid when connecting to the server with
    "https" or "wss". By default, the operating system CAs will be used.

    --tls-skip-verify, Skip server TLS certificate verification of
    chain and host name (if TLS is used for transport connections to
    server). If set, client accepts any TLS certificate presented by
    the server and any host name in that certificate. This only affects
    transport https (wss) connection. Chisel server's public key
    may be still verified (see --fingerprint) after inner connection
    is established.

    --tls-key, a path to a PEM encoded private key used for client 
    authentication (mutual-TLS).

    --tls-cert, a path to a PEM encoded certificate matching the provided 
    private key. The certificate must have client authentication 
    enabled (mutual-TLS).
` + commonHelp

func client(args []string) {
	flags := flag.NewFlagSet("client", flag.ContinueOnError)
	config := chclient.Config{Headers: http.Header{}}
	flags.StringVar(&config.Fingerprint, "fingerprint", "", "")
	flags.StringVar(&config.Auth, "auth", "", "")
	flags.DurationVar(&config.KeepAlive, "keepalive", 25*time.Second, "")
	flags.IntVar(&config.MaxRetryCount, "max-retry-count", -1, "")
	flags.DurationVar(&config.MaxRetryInterval, "max-retry-interval", 0, "")
	flags.StringVar(&config.Proxy, "proxy", "", "")
	flags.StringVar(&config.TLS.CA, "tls-ca", "", "")
	flags.BoolVar(&config.TLS.SkipVerify, "tls-skip-verify", false, "")
	flags.StringVar(&config.TLS.Cert, "tls-cert", "", "")
	flags.StringVar(&config.TLS.Key, "tls-key", "", "")
	flags.Var(&headerFlags{config.Headers}, "header", "")
	hostname := flags.String("hostname", "", "")
	sni := flags.String("sni", "", "")
	pid := flags.Bool("pid", false, "")
	verbose := flags.Bool("v", false, "")
	flags.Usage = func() {
		fmt.Print(clientHelp)
		os.Exit(0)
	}
	flags.Parse(args)
	//pull out options, put back remaining args
	args = flags.Args()
	if len(args) < 2 {
		log.Fatalf("A server and least one remote is required")
	}
	config.Server = args[0]
	config.Remotes = args[1:]
	//default auth
	if config.Auth == "" {
		config.Auth = os.Getenv("AUTH")
	}
	//move hostname onto headers
	if *hostname != "" {
		config.Headers.Set("Host", *hostname)
		config.TLS.ServerName = *hostname
	}

	if *sni != "" {
		config.TLS.ServerName = *sni
	}

	//ready
	c, err := chclient.NewClient(&config)
	if err != nil {
		log.Fatal(err)
	}
	c.Debug = *verbose
	if *pid {
		generatePidFile()
	}
	go cos.GoStats()
	ctx := cos.InterruptContext()
	if err := c.Start(ctx); err != nil {
		log.Fatal(err)
	}
	if err := c.Wait(); err != nil {
		log.Fatal(err)
	}
}<|MERGE_RESOLUTION|>--- conflicted
+++ resolved
@@ -239,12 +239,9 @@
 		config.KeyFile = settings.Env("KEY_FILE")
 	} else if config.KeySeed == "" {
 		config.KeySeed = settings.Env("KEY")
-<<<<<<< HEAD
-=======
 	}
 	if config.Auth == "" {
 		config.Auth = os.Getenv("AUTH")
->>>>>>> ab8f06a8
 	}
 	s, err := chserver.NewServer(config)
 	if err != nil {
